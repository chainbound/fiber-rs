--- conflicted
+++ resolved
@@ -4,11 +4,7 @@
     ssz::prelude::deserialize,
     types::mainnet::{ExecutionPayload, ExecutionPayloadHeader, SignedBeaconBlock},
 };
-<<<<<<< HEAD
-use pin_project::pin_project;
 use reth_primitives::{Address, TransactionSigned, TransactionSignedEcRecovered};
-=======
->>>>>>> 0ecfad3b
 use tokio::sync::{mpsc, oneshot};
 use tokio_stream::{wrappers::UnboundedReceiverStream, StreamExt};
 use tonic::{codec::CompressionEncoding, transport::Channel, Request};
@@ -24,15 +20,6 @@
 
 use crate::api::TransactionMsg;
 
-<<<<<<< HEAD
-#[pin_project]
-pub struct TxStream {
-    #[pin]
-    stream: Streaming<TransactionSignedEcRecovered>,
-}
-
-=======
->>>>>>> 0ecfad3b
 #[allow(clippy::large_enum_variant)]
 pub enum SendType {
     Transaction {
@@ -378,7 +365,6 @@
                 while let Some(item) = stream.next().await {
                     match item {
                         Ok(transaction) => {
-<<<<<<< HEAD
                             // let transaction_encoded = Vec::new();
                             let signer = match Address::try_from(transaction.sender.as_slice()) {
                                 Ok(sender) => sender,
@@ -400,11 +386,6 @@
                                 signed_transaction,
                                 signer,
                             ));
-=======
-                            if let Some(transaction) = proto_to_tx(transaction) {
-                                let _ = tx.send(transaction);
-                            }
->>>>>>> 0ecfad3b
                         }
                         Err(e) => {
                             tracing::error!(error = ?e, "Error in transaction stream, retrying...");
@@ -583,198 +564,4 @@
 
         UnboundedReceiverStream::new(rx)
     }
-<<<<<<< HEAD
-=======
-}
-
-fn tx_to_proto(tx: EthersTx) -> Transaction {
-    let to = tx.to.map(|to| to.as_bytes().to_vec());
-
-    let tx_type = match tx.transaction_type {
-        Some(tp) => tp.as_u64(),
-        None => 0,
-    };
-
-    let mut val_bytes = [0; 32];
-    tx.value.to_big_endian(&mut val_bytes);
-
-    let mut r_bytes = [0; 32];
-    tx.r.to_big_endian(&mut r_bytes);
-
-    let mut s_bytes = [0; 32];
-    tx.s.to_big_endian(&mut s_bytes);
-
-    let acl = match tx.access_list {
-        Some(acl) => {
-            let mut new_acl: Vec<eth::AccessTuple> = Vec::new();
-            for tup in acl.0 {
-                let mut new_keys: Vec<Vec<u8>> = Vec::new();
-
-                for key in tup.storage_keys {
-                    new_keys.push(key.as_bytes().to_vec())
-                }
-
-                new_acl.push(eth::AccessTuple {
-                    address: tup.address.as_bytes().to_vec(),
-                    storage_keys: new_keys,
-                });
-            }
-
-            new_acl
-        }
-        _ => Vec::new(),
-    };
-
-    Transaction {
-        to,
-        gas: tx.gas.as_u64(),
-        gas_price: tx.gas_price.unwrap_or(U256::zero()).as_u64(),
-        hash: tx.hash.as_bytes().to_vec(),
-        input: tx.input.to_vec(),
-        nonce: tx.nonce.as_u64(),
-        value: val_bytes.to_vec(),
-        from: Some(tx.from.as_bytes().to_vec()),
-        r#type: tx_type as u32,
-        max_fee: tx.max_fee_per_gas.unwrap_or(U256::zero()).as_u64(),
-        priority_fee: tx.max_priority_fee_per_gas.unwrap_or(U256::zero()).as_u64(),
-        v: tx.v.as_u64(),
-        r: r_bytes.to_vec(),
-        s: s_bytes.to_vec(),
-        chain_id: tx.chain_id.unwrap_or(U256::zero()).as_u32(),
-        access_list: acl,
-    }
-}
-
-fn proto_to_tx(proto: Transaction) -> Option<EthersTx> {
-    let to = if let Some(to) = proto.to {
-        if to.is_empty() {
-            None
-        } else {
-            Some(H160::from_slice(&to))
-        }
-    } else {
-        None
-    };
-
-    let tx_type: Option<U64> = match proto.r#type {
-        1 => Some(1.into()),
-        2 => Some(2.into()),
-        _ => None,
-    };
-    let val = if proto.value.is_empty() {
-        U256::zero()
-    } else {
-        U256::decode(&Rlp::new(&proto.value)).unwrap()
-    };
-
-    let r = U256::from_big_endian(proto.r.as_slice());
-    let s = U256::from_big_endian(proto.s.as_slice());
-
-    let gas_price: Option<U256> = if proto.gas_price == 0 {
-        None
-    } else {
-        Some(proto.gas_price.into())
-    };
-    let max_fee: Option<U256> = if proto.max_fee == 0 {
-        None
-    } else {
-        Some(proto.max_fee.into())
-    };
-    let priority_fee: Option<U256> = if proto.priority_fee == 0 {
-        None
-    } else {
-        Some(proto.priority_fee.into())
-    };
-
-    let mut acl: Option<AccessList> = None;
-    if !proto.access_list.is_empty() {
-        let mut new_acl: Vec<AccessListItem> = Vec::new();
-
-        for tup in proto.access_list {
-            let mut keys: Vec<H256> = Vec::new();
-
-            for key in tup.storage_keys {
-                keys.push(H256::from_slice(key.as_slice()))
-            }
-
-            println!("{:?}", tup.address);
-
-            let address = if tup.address.is_empty() {
-                H160::zero()
-            } else {
-                H160::from_slice(tup.address.as_slice())
-            };
-
-            new_acl.push(AccessListItem {
-                address,
-                storage_keys: keys,
-            });
-        }
-
-        acl = Some(AccessList(new_acl));
-    }
-
-    let v = if tx_type.is_some() {
-        if proto.v > 1 {
-            proto.v - 37
-        } else {
-            proto.v
-        }
-    } else {
-        proto.v
-    };
-
-    let mut chain_id = Some(proto.chain_id.into());
-
-    // If transaction is legacy (no type) and its v value is 27 or 28, we set chain ID to None.
-    // This signifies a pre EIP-155 transaction.
-    if tx_type.is_none() && proto.v < 37 {
-        chain_id = None;
-    }
-
-    let Some(from) = &proto.from else {
-        return None;
-    };
-
-    Some(EthersTx {
-        hash: H256::from_slice(&proto.hash),
-        nonce: proto.nonce.into(),
-        block_hash: None,
-        block_number: None,
-        transaction_index: None,
-        from: H160::from_slice(from),
-        to,
-        value: val,
-        gas_price,
-        gas: proto.gas.into(),
-        input: proto.input.into(),
-        v: v.into(),
-        r,
-        s,
-        transaction_type: tx_type,
-        access_list: acl,
-        max_priority_fee_per_gas: priority_fee,
-        max_fee_per_gas: max_fee,
-        chain_id,
-        other: OtherFields::default(),
-    })
-}
-
-#[cfg(test)]
-mod tests {
-
-    use super::*;
-
-    #[test]
-    fn should_convert_tx_to_proto() {
-        let signed_rlp = hex::decode("02f864010314018261a894b94f5374fce5edbc8e2a8697c15331677e6ebf0b0a825544c001a0e4663a0f2ea882cf5b38ee63b375dd116d75153d7bbcff972aee6fe0ecc920fca050917b98425bd43a3bfdc4ecd2de4424d6b2b6b5fd55d0b34fc805db58d0224b").unwrap();
-
-        let tx_rlp = Rlp::new(signed_rlp.as_slice());
-        let tx = EthersTx::decode(&tx_rlp).unwrap();
-
-        let proto = tx_to_proto(tx);
-
-        println!("proto: {:?}", proto);
-    }
->>>>>>> 0ecfad3b
 }